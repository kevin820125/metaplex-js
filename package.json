{
  "name": "@metaplex-foundation/js",
  "private": true,
  "workspaces": ["packages/*"],
  "license": "MIT",
  "description": "Metaplex JavaScript SDK",
  "keywords": [
    "nft",
    "metaplex",
    "solana",
    "blockchain"
  ],
  "author": "Metaplex Maintainers <contact@metaplex.com>",
  "homepage": "https://metaplex.com",
  "repository": {
    "url": "https://github.com/metaplex-foundation/js.git"
  },
  "scripts": {
    "clean": "nx run-many --target=clean --all",
    "build": "nx run-many --target=build --all",
    "test": "nx run-many --target=test --all",
    "amman:start": "DEBUG='amman:(info|error|debug)' amman start",
    "amman:stop": "amman stop",
    "lint": "prettier -c .",
<<<<<<< HEAD
    "lint:fix": "prettier --write ."
  },
  "packageManager": "yarn@3.2.1"
=======
    "lint:fix": "prettier --write .",
    "prepublishOnly": "yarn lint && yarn build && yarn test"
  },
  "devDependencies": {
    "@babel/core": "^7.17.10",
    "@babel/preset-env": "^7.17.10",
    "@babel/preset-typescript": "^7.16.7",
    "@metaplex-foundation/amman": "^0.10.0",
    "@metaplex-foundation/amman-client": "^0.1.0",
    "@ovos-media/ts-transform-paths": "^1.7.18-1",
    "@rollup/plugin-babel": "^5.3.1",
    "@rollup/plugin-commonjs": "^22.0.0",
    "@rollup/plugin-json": "^4.1.0",
    "@rollup/plugin-node-resolve": "^13.3.0",
    "@rollup/plugin-replace": "^4.0.0",
    "@types/bn.js": "^5.1.0",
    "@types/debug": "^4.1.7",
    "@types/lodash.clonedeep": "^4.5.6",
    "@types/lodash.isequal": "^4.5.6",
    "@types/mime": "^2.0.3",
    "@types/sinon": "^10.0.11",
    "@types/tape": "^4.13.2",
    "babel-plugin-module-resolver": "^4.1.0",
    "lerna": "^5.1.8",
    "nx": "^14.4.3",
    "prettier": "^2.6.0",
    "rimraf": "^3.0.2",
    "rollup": "^2.72.0",
    "rollup-plugin-polyfill-node": "^0.9.0",
    "rollup-plugin-terser": "^7.0.2",
    "sinon": "^13.0.1",
    "spok": "^1.4.3",
    "tape": "^5.5.2",
    "ttypescript": "^1.5.13",
    "typescript": "^4.5.4"
  }
>>>>>>> 876215dc
}<|MERGE_RESOLUTION|>--- conflicted
+++ resolved
@@ -22,46 +22,7 @@
     "amman:start": "DEBUG='amman:(info|error|debug)' amman start",
     "amman:stop": "amman stop",
     "lint": "prettier -c .",
-<<<<<<< HEAD
     "lint:fix": "prettier --write ."
   },
   "packageManager": "yarn@3.2.1"
-=======
-    "lint:fix": "prettier --write .",
-    "prepublishOnly": "yarn lint && yarn build && yarn test"
-  },
-  "devDependencies": {
-    "@babel/core": "^7.17.10",
-    "@babel/preset-env": "^7.17.10",
-    "@babel/preset-typescript": "^7.16.7",
-    "@metaplex-foundation/amman": "^0.10.0",
-    "@metaplex-foundation/amman-client": "^0.1.0",
-    "@ovos-media/ts-transform-paths": "^1.7.18-1",
-    "@rollup/plugin-babel": "^5.3.1",
-    "@rollup/plugin-commonjs": "^22.0.0",
-    "@rollup/plugin-json": "^4.1.0",
-    "@rollup/plugin-node-resolve": "^13.3.0",
-    "@rollup/plugin-replace": "^4.0.0",
-    "@types/bn.js": "^5.1.0",
-    "@types/debug": "^4.1.7",
-    "@types/lodash.clonedeep": "^4.5.6",
-    "@types/lodash.isequal": "^4.5.6",
-    "@types/mime": "^2.0.3",
-    "@types/sinon": "^10.0.11",
-    "@types/tape": "^4.13.2",
-    "babel-plugin-module-resolver": "^4.1.0",
-    "lerna": "^5.1.8",
-    "nx": "^14.4.3",
-    "prettier": "^2.6.0",
-    "rimraf": "^3.0.2",
-    "rollup": "^2.72.0",
-    "rollup-plugin-polyfill-node": "^0.9.0",
-    "rollup-plugin-terser": "^7.0.2",
-    "sinon": "^13.0.1",
-    "spok": "^1.4.3",
-    "tape": "^5.5.2",
-    "ttypescript": "^1.5.13",
-    "typescript": "^4.5.4"
-  }
->>>>>>> 876215dc
 }